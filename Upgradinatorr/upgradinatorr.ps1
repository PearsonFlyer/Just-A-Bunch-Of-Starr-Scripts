--- conflicted
+++ resolved
@@ -150,10 +150,7 @@
                 if ($PSCmdlet.ShouldProcess($movie.title, "Searching for movie")) {
 
                     Search-Movies -Movie $movie -Url "$($config.($app)."$($app)Url")"
-<<<<<<< HEAD
-=======
 
->>>>>>> 8b0d67ed
                     Write-Output "Manual search kicked off for" $movie.title
                 }
             }
